--- conflicted
+++ resolved
@@ -1,6 +1,5 @@
 from io import BytesIO
 import pandas as pd
-<<<<<<< HEAD
 import csv
 from openpyxl import load_workbook
 from openpyxl.styles import PatternFill
@@ -25,35 +24,6 @@
     # 如果都失败，默认逗号 + utf-8
     print("[DEBUG] 自动检测失败，使用默认分隔符 ',' 和编码 'utf-8'")
     return ',', 'utf-8'
-=======
-from functools import reduce
-import numpy as np
-import csv
-import re
-from typing import Any
->>>>>>> 58af3529
-
-
-def detect_separator(binary: bytes, encodings=('utf-8', 'utf-8-sig', 'latin1', 'gbk')):
-    """
-    自动检测 CSV 文件的分隔符和编码
-    - 默认尝试多种常见编码
-    - 支持常见分隔符：逗号、分号、制表符、竖线
-    """
-    for enc in encodings:
-        try:
-            text = binary.decode(enc)
-            sample = text[:10000]  # 取前一段文本作为样本
-            # 用 Sniffer 猜分隔符
-            dialect = csv.Sniffer().sniff(sample, delimiters=[',', ';', '\t', '|'])
-            print(f"[DEBUG] 检测到分隔符: {repr(dialect.delimiter)}, 编码: {enc}")
-            return dialect.delimiter, enc
-        except Exception:
-            continue
-
-    # 如果都失败，默认逗号 + utf-8
-    print("[DEBUG] 自动检测失败，使用默认分隔符 ',' 和编码 'utf-8'")
-    return ',', 'utf-8'
 
 
 def _to_df(binary: bytes, encoding: str = 'utf-8') -> pd.DataFrame:
@@ -126,7 +96,6 @@
     }
     return summary
 
-<<<<<<< HEAD
 def clean_column_name(df: pd.DataFrame, cols: list[str] | None = None) -> pd.DataFrame:
     target_cols = df.columns if cols is None else cols
     new_cols = []
@@ -371,413 +340,6 @@
             b[c] = b[c].astype(str).str.strip()
 
         return a.merge(b, on = on_cols, suffixes = ("_L", "_R"))
-=======
-def change_separator(df: pd.DataFrame, sep: str = ';') -> pd.DataFrame:
-    """修改 DataFrame 的分隔符设定（只修改属性，不导出）"""
-    df.attrs["sep"] = sep
-    return df
-
-def clean_csv(binary: bytes,
-              subset: list[str] | None = None,
-              keep: str = 'first',
-              strip_cell_space: bool = True,
-              dedupe_columns: bool = True,
-              case: str = "upper",
-              prefix: str | None = None,
-              strip_special: bool = True,
-              flatten_header: bool = True,
-              drop_duplicates: bool = False
-              ) -> pd.DataFrame:
-
-    """清洗CSV/Excel文件数据并标准化表头
-    可选将多级表头 (MultiIndex) 展平为单级。
-    对列名进行标准化处理，包括大小写统一，加前缀，去除特殊字符（仅保留字母、数字、下划线、中文），避免重复列名（自动添加_1, _2后缀）
-    对字符串单元格去除首尾空格。
-    删除重复行"""
-    df = _to_df(binary)
-
-    # 如果是 MultiIndex 表头，展平
-    if flatten_header and isinstance(df.columns, pd.MultiIndex):
-        df.columns = ["_".join([str(x) for x in col if x]) for col in df.columns.values]
-
-    # 列名处理
-    new_cols = []
-    seen = {}
-    for c in df.columns:
-        name = str(c).strip()
-
-        # 统一大小写， {'upper', 'lower', 'title', None}, 默认upper
-        if case == "upper":
-            name = name.upper()
-        elif case == "lower":
-            name = name.lower()
-        elif case == "title":
-            name = name.title()
-
-        # 去除特殊符号
-        if strip_special:
-            import re
-            name = re.sub(r"[^0-9a-zA-Z_\u4e00-\u9fff]+", "_", name).strip("_")
-
-        # 加前缀
-        if prefix:
-            name = f"{prefix}{name}"
-
-        # 列名去重
-        if dedupe_columns:
-            count = seen.get(name, 0)
-            if count > 0:
-                name = f"{name}_{count}"
-            seen[name] = count + 1
-        new_cols.append(name)
-    df.columns = new_cols
-
-    # 去除单元格首尾空格
-    if strip_cell_space:
-        obj_cols = df.select_dtypes(include=["object"]).columns
-        for col in obj_cols:
-            df[col] = df[col].apply(lambda x: x.strip() if isinstance(x, str) else x)
-
-    # 数据行去重
-    df = df.drop_duplicates(subset=subset, keep=keep).reset_index(drop=True)
-
-    return df
-
-def normalize_dates(df, date_cols=None, date_format="%Y-%m-%d"):
-    """
-    日期标准化
-    - 将指定列（或所有列尝试）转为统一格式
-    - 默认格式为 "%Y-%m-%d"
-    """
-    df = df.copy()
-
-    for col in (date_cols if date_cols else df.columns):
-        def convert(x):
-            if pd.isna(x):
-                return x
-            try:
-                return pd.to_datetime(x, errors="raise").strftime(date_format)
-            except Exception:
-                return x  # 保留原值
-
-        df[col] = df[col].apply(convert)
-
-    return df
-
-
-def normalize_units(df:pd.DataFrame, unit_map:dict[str:int], base_units):
-    """
-    单位换算
-    - 根据列名中的单位（如 金额(万元)）换算成统一单位（如 元）
-    - unit_map: 定义支持的单位换算关系
-    - base_units: 定义目标标准单位
-    """
-
-    # 默认支持的单位换算表
-    unit_map = unit_map or {
-        "金额": {"元": 1, "千元": 1000, "万元": 10000},
-        "人口": {"人": 1, "千人": 1000, "万人": 10000}
-    }
-    # 默认目标标准单位
-    base_units = base_units or {"金额": "元", "人口": "人"}
-
-    rename_dict = {}
-    for col in df.columns:
-        # 正则匹配列名中的单位部分，例如 "金额(万元)"
-        match = re.match(r"^(.*?)[(_]?([^\d\W]+)?\)?$", str(col))
-        if not match:
-            continue
-        base_name, unit = match.groups()
-        base_name = base_name.strip("_ (")
-        unit = unit if unit else None
-
-        if base_name in unit_map:
-            # 获取目标统一单位
-            target_unit = base_units.get(base_name, list(unit_map[base_name].keys())[0])
-            if unit and unit in unit_map[base_name]:
-                # 按比例换算
-                factor = unit_map[base_name][unit]
-                target_factor = unit_map[base_name][target_unit]
-                df[col] = pd.to_numeric(df[col], errors="coerce") * (factor / target_factor)
-
-            # 修改列名为统一单位
-            rename_dict[col] = f"{base_name}({target_unit})"
-
-    df.rename(columns=rename_dict, inplace=True)
-    return df
-
-
-def normalize_percent(df, percent_cols=None):
-    """
-    百分比标准化
-    - 将百分比字符串（"50%"）或大于1的数值（50）转为小数（0.5）
-    - 默认自动识别列名中包含 ["率", "比", "%"] 的列
-    """
-    if percent_cols is None:
-        percent_cols = [c for c in df.columns if any(k in str(c) for k in ["率", "比", "%"])]
-
-    def convert(x):
-        if pd.isna(x):
-            return x
-        if isinstance(x, str) and x.endswith("%"):
-            try:
-                return float(x.strip("%")) / 100
-            except:
-                return None
-        try:
-            val = float(x)
-            return val / 100 if val > 1 else val
-        except:
-            return None
-
-    for col in percent_cols:
-        df[col] = df[col].apply(convert)
-        # 列名加后缀，避免混淆
-        df.rename(columns={col: f"{col}(小数)"}, inplace=True)
-
-    return df
-
-def normalize_values(df, value_map=None):
-    """
-    分类字段标准化
-    - 根据 value_map 将同一字段的不同取值映射为统一值
-    例如：性别（男/女/Male/Female/M/F）统一为 M/F
-         状态（是/否/yes/no/Y/N）统一为 1/0
-    """
-    if not value_map:
-        value_map = {
-            "性别": {"男": "M", "女": "F", "male": "M", "female": "F", "M": "M", "F": "F"},
-            "状态": {"是": 1, "否": 0, "yes": 1, "no": 0, "Y": 1, "N": 0}
-        }
-
-    for col, mapping in value_map.items():
-        if col in df.columns:
-            df[col] = df[col].replace(mapping)
-
-    return df
-
-class Cleaning:
-
-    def normalize_strings(slef,df, normalize_case="upper", strip_whitespace=True, strip_invisible=True):
-        """
-        字符串清理
-        - 去除前后空格
-        - 删除不可见字符（换行、制表符、零宽空格）
-        - 大小写统一（upper/lower/title）
-        """
-        obj_cols = df.select_dtypes(include=["object"]).columns
-        for col in obj_cols:
-            def clean(x):
-                if not isinstance(x, str):
-                    return x
-
-                # 去掉前后空格
-                if strip_whitespace:
-                    x = x.strip()
-
-                # 删除不可见字符（零宽空格，换行，制表符）
-                if strip_invisible:
-                    x = re.sub(r"[\u200b\r\n\t]", " ", x)
-
-                # 大小写转换
-                if normalize_case == "upper":
-                    x = x.upper()
-                elif normalize_case == "lower":
-                    x = x.lower()
-                elif normalize_case == "title":
-                    x = x.title()
-
-                # 压缩多余空格
-                return re.sub(" +", " ", x)
-
-            df[col] = df[col].apply(clean)
-        return df
-
-
-
-
-def normalize_missing(df, missing_values=None):
-    """
-    缺失值统一
-    - 将各种形式的缺失值标记（"NA", "null", "-", "N/A"...）替换为 np.nan
-    """
-    missing_values = missing_values or ["", "NA", "N/A", "-", "null", "None"]
-    df.replace(missing_values, np.nan, inplace=True)
-    return df
-
-def handle_missing_outliers(df: pd.DataFrame,
-                            mark_missing: bool = True,
-                            fill_strategy: str | None = None,  # {"mean", "median", "max", "min", "ffill", "bfill", None}
-                            fill_value: any = None,
-                            custom_fill: dict[str, str | Any] | None = None,
-                            missing_values: list[str] = ["", "NA", "N/A", "na", "-", "null", "None"],
-
-
-                            mark_outliers: bool = True,
-                            outlier_method: str = "zscore",  # {"zscore", "iqr"}
-                            z_threshold: float = 3.0,
-                            iqr_factor: float = 1.5,
-                            replace_outliers: bool = False,
-                            outlier_fill: str = "median"  # {"mean", "median", "nan"}
-                            ) -> pd.DataFrame:
-    """
-    缺失值和异常值处理函数
-    - 缺失值标记 + 填充
-    - 异常值标记 + 填充
-    """
-    df = df.copy()
-
-    #统一缺失值标记
-    df.replace(missing_values, np.nan, inplace=True)
-
-    # 缺失值标记
-    if mark_missing:
-        for col in df.columns:
-            df[f"{col}_isna"] = df[col].isna().astype(int)
-
-    # 缺失值填充
-    for col in df.columns:
-        if df[col].isna().any():
-            strategy = None
-            if custom_fill and col in custom_fill:
-                strategy = custom_fill[col]
-            elif fill_strategy:
-                strategy = fill_strategy
-
-            if strategy == "mean":
-                df[col] = df[col].fillna(df[col].mean())
-            elif strategy == "median":
-                df[col] = df[col].fillna(df[col].median())
-            elif strategy == "max":
-                df[col] = df[col].fillna(df[col].max())
-            elif strategy == "min":
-                df[col] = df[col].fillna(df[col].min())
-            elif strategy == "ffill":
-                df[col] = df[col].fillna(method="ffill")
-            elif strategy == "bfill":
-                df[col] = df[col].fillna(method="bfill")
-            elif strategy is None and fill_value is not None:
-                df[col] = df[col].fillna(fill_value)
-
-    # 异常值检测
-    if mark_outliers:
-        num_cols = df.select_dtypes(include=[np.number]).columns
-        for col in num_cols:
-            if outlier_method == "zscore":
-                mean, std = df[col].mean(), df[col].std()
-                df[f"{col}_outlier"] = ((df[col] - mean).abs() > z_threshold * std).astype(int)
-            elif outlier_method == "iqr":
-                q1, q3 = df[col].quantile([0.25, 0.75])
-                iqr = q3 - q1
-                lower, upper = q1 - iqr_factor * iqr, q3 + iqr_factor * iqr
-                df[f"{col}_outlier"] = ((df[col] < lower) | (df[col] > upper)).astype(int)
-
-            # 异常值替换
-            if replace_outliers:
-                if outlier_fill == "mean":
-                    df.loc[df[f"{col}_outlier"] == 1, col] = df[col].mean()
-                elif outlier_fill == "median":
-                    df.loc[df[f"{col}_outlier"] == 1, col] = df[col].median()
-                elif outlier_fill == "nan":
-                    df.loc[df[f"{col}_outlier"] == 1, col] = np.nan
-
-    return df
-
-def validate_ranges(df, validate_ranges=None):
-    """
-    数值范围校验
-    - 对指定字段做范围限制
-    - 超出范围的值替换为 NaN
-    - 例如：{"年龄": (0, 120)}，超过 120 或小于 0 的设为 NaN
-    """
-    if validate_ranges:
-        for col, (low, high) in validate_ranges.items():
-            if col in df.columns:
-                df[col] = pd.to_numeric(df[col], errors="coerce")
-                df.loc[(df[col] < low) | (df[col] > high), col] = np.nan
-    return df
-
-def normalize_codes(df, code_length=None):
-    """
-    编码字段补零
-    - 用于像邮编、ID 这样的字段，统一长度
-    - 例如：邮编 123 -> 000123（长度 6）
-    """
-    if code_length:
-        for col, length in code_length.items():
-            if col in df.columns:
-                df[col] = df[col].apply(
-                    lambda x: str(x).zfill(length) if pd.notna(x) else x
-                )
-    return df
-
-def normalize_booleans(df, boolean_map=None):
-    """
-    布尔字段标准化
-    - 将 "是/否"、"yes/no"、"Y/N"、1/0 等统一转为 True/False
-    """
-    if boolean_map:
-        for col, mapping in boolean_map.items():
-            if col in df.columns:
-                df[col] = df[col].replace(mapping)
-    return df
-
-def combine_dfs(dfs: list[pd.DataFrame],
-                method: str = "merge",   # "merge" / "concat"
-                # concat 相关参数
-                uppercase_cols: bool = True,
-                alias: dict[str, str] | None = None,
-                # merge 相关参数
-                how: str = "outer",
-                on: str | list[str] | None = None,
-                left_on: str | list[str] | None = None,
-                right_on: str | list[str] | None = None,
-                suffixes: tuple[str, str] = ("_left", "_right")) -> pd.DataFrame:
-    """
-    合并多个 DataFrame：支持纵向 concat 和横向 merge，默认使用 merge
-
-    Args:
-        dfs: 要合并的 DataFrame 列表
-        method: "merge"(横向，SQL join) 或 "concat"(纵向，append)
-        uppercase_cols: concat 模式下是否把列名统一成大写
-        alias: concat 模式下的列名同义映射
-        how: merge 的连接方式，默认 "outer"
-        on: merge 的公共列
-        left_on/right_on: merge 的左右连接键
-        suffixes: merge 后相同列名的后缀
-    """
-    if method == "concat":
-        normed = []
-        for df in dfs:
-            df = df.copy()
-            if alias:
-                df.rename(columns=alias, inplace=True)
-            if uppercase_cols:
-                df.columns = [str(c).strip().upper() for c in df.columns]
-            normed.append(df)
-        result = pd.concat(normed, axis=0, ignore_index=True, sort=False)
-        return result
-
-    elif method == "merge":
-        if on is not None and (left_on is not None or right_on is not None):
-            raise ValueError("不能同时指定 'on' 和 'left_on/right_on'")
-
-        def _merge(a: pd.DataFrame, b: pd.DataFrame) -> pd.DataFrame:
-            if on is not None:
-                return a.merge(b, how=how, on=on, suffixes=suffixes)
-            elif left_on is not None and right_on is not None:
-                return a.merge(b, how=how, left_on=left_on, right_on=right_on, suffixes=suffixes)
-            else:
-                common = list(set(a.columns) & set(b.columns))
-                if not common:
-                    raise ValueError("未指定键，且没有公共列可用于合并")
-                return a.merge(b, how=how, on=common, suffixes=suffixes)
-
-        return reduce(_merge, dfs)
-
-    else:
-        raise ValueError("method 必须是 'merge' 或 'concat'")
->>>>>>> 58af3529
 
 def export_data(df: pd.DataFrame, filename: str = 'output.csv', file_format: str = None) -> None:
     """
@@ -814,91 +376,3 @@
         df.to_json(filename, orient='records', force_ascii=False, indent=2)
     else:
         raise ValueError("不支持的文件格式: {}".format(file_format))
-
-
-def main():
-    csv_text = """姓名,年龄,金额(万元),比率,状态
-    张三,25,1.5,50%,是
-    李四,130,2.0,0.8,否
-    王五,NA,3.5,120,yes
-    赵六,40,4.0,abc,no
-    """
-    binary = csv_text.encode("utf-8")
-
-    print("=== detect_separator ===")
-    sep, enc = detect_separator(binary)
-    print("sep:", sep, "encoding:", enc)
-
-    print("\n=== read_csv_preview ===")
-    preview = read_csv_preview(binary, n=3)
-    print(preview)
-
-    print("\n=== summarize_csv ===")
-    summary = summarize_csv(binary)
-    print(summary)
-
-    print("\n=== clean_csv ===")
-    df_clean = clean_csv(binary)
-    print(df_clean.head())
-
-    print("\n=== normalize_dates ===")
-    df_dates = pd.DataFrame({"日期": ["2024-01-01", "2024/02/01", "20240301"]})
-    print(normalize_dates(df_dates))
-
-    print("\n=== normalize_units ===")
-    df_units = pd.DataFrame({"金额(万元)": [1.5, 2, 3]})
-    print(normalize_units(df_units, None, None))
-
-    print("\n=== normalize_percent ===")
-    df_percent = pd.DataFrame({"比率": ["50%", "0.8", "120"]})
-    print(normalize_percent(df_percent))
-
-    print("\n=== normalize_values ===")
-    df_val = pd.DataFrame({"性别": ["男", "F", "female"]})
-    print(normalize_values(df_val))
-
-    print("\n=== normalize_strings ===")
-    df_str = pd.DataFrame({"名字": ["  Zhang ", "li\nsi", "WANG\tWU "]})
-    print(normalize_strings(df_str))
-
-
-
-    print("\n=== normalize_missing ===")
-    df_missing = pd.DataFrame({"数据": ["NA", "N/A", "-", "123"]})
-    print(normalize_missing(df_missing))
-
-    print("\n=== handle_missing_outliers ===")
-    df_outlier = pd.DataFrame({"数值": [1, 2, 1000, None]})
-    print(handle_missing_outliers(df_outlier))
-
-    print("\n=== validate_ranges ===")
-    df_range = pd.DataFrame({"年龄": [25, -1, 200]})
-    print(validate_ranges(df_range, {"年龄": (0, 120)}))
-
-    print("\n=== normalize_codes ===")
-    df_code = pd.DataFrame({"邮编": [123, "45", None]})
-    print(normalize_codes(df_code, {"邮编": 6}))
-
-    print("\n=== normalize_booleans ===")
-    df_bool = pd.DataFrame({"状态": ["是", "否", "yes", "no"]})
-    mapping = {"状态": {"是": True, "否": False, "yes": True, "no": False}}
-    print(normalize_booleans(df_bool, mapping))
-
-    print("\n=== combine_dfs (concat) ===")
-    df1 = pd.DataFrame({"A": [1, 2], "B": [3, 4]})
-    df2 = pd.DataFrame({"A": [5, 6], "B": [7, 8]})
-    print(combine_dfs([df1, df2], method="concat"))
-
-    print("\n=== combine_dfs (merge) ===")
-    df3 = pd.DataFrame({"ID": [1, 2], "VAL": [10, 20]})
-    df4 = pd.DataFrame({"ID": [1, 3], "NAME": ["张", "李"]})
-    print(combine_dfs([df3, df4], method="merge", on="ID"))
-
-    print("\n=== export_data ===")
-    export_data(df1, "test_output.csv")  # 默认 CSV
-    export_data(df1, "test_output.xlsx")
-    export_data(df1, "test_output.json")
-    print("数据已导出到 test_output.*")
-
-if __name__ == "__main__":
-    main()