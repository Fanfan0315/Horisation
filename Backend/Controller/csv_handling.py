from io import BytesIO
import pandas as pd
from functools import reduce
import numpy as np
<<<<<<< HEAD
from typing import Optional, List, Dict
=======
import csv
import re
from typing import Any


def detect_separator(binary: bytes, encodings=('utf-8', 'utf-8-sig', 'latin1', 'gbk')):
    """
    自动检测 CSV 文件的分隔符和编码
    - 默认尝试多种常见编码
    - 支持常见分隔符：逗号、分号、制表符、竖线
    """
    for enc in encodings:
        try:
            text = binary.decode(enc)
            sample = text[:10000]  # 取前一段文本作为样本
            # 用 Sniffer 猜分隔符
            dialect = csv.Sniffer().sniff(sample, delimiters=[',', ';', '\t', '|'])
            print(f"[DEBUG] 检测到分隔符: {repr(dialect.delimiter)}, 编码: {enc}")
            return dialect.delimiter, enc
        except Exception:
            continue

    # 如果都失败，默认逗号 + utf-8
    print("[DEBUG] 自动检测失败，使用默认分隔符 ',' 和编码 'utf-8'")
    return ',', 'utf-8'

>>>>>>> ed25e402

def _to_df(binary: bytes, encoding: str = 'utf-8') -> pd.DataFrame:
    """
    将二进制 CSV 读成 DataFrame。

    Args:
        binary: CSV 文件的二进制数据
        encoding: 编码格式（默认 UTF-8）

    Returns:
        pd.DataFrame: 解析后的数据框
    """
<<<<<<< HEAD
    bio = BytesIO(binary)
    df = pd.read_csv(bio, encoding=encoding)
=======
    # 你也可以在 read_csv 里加参数，如 sep=';', encoding='utf-8', dtype=str 等
    sep, encoding = detect_separator(binary)
    bio = BytesIO(binary)
    df = pd.read_csv(bio, sep=sep, encoding=encoding)
    df.attrs["sep"] = sep
    df.attrs["encoding"] = encoding
>>>>>>> ed25e402
    return df

def read_csv_preview(binary: bytes, n: int = 5, encoding: str = 'utf-8') -> Dict:
    """
    返回前 n 行的预览记录与列名。

    Args:
        binary: CSV 文件的二进制数据
        n: 预览行数（默认 5 行）
        encoding: 编码格式

    Returns:
        dict: 包含 'columns' 和 'rows' 的字典
    """
    df = _to_df(binary, encoding=encoding)
    head = df.head(n)
    return {
        'columns': list(head.columns),
        'rows': head.to_dict(orient='records')
    }


def summarize_csv(binary: bytes, encoding: str = 'utf-8') -> Dict:
    """
    返回整体概要信息：行/列、字段类型、缺失统计等。

    Args:
        binary: CSV 文件的二进制数据
        encoding: 编码格式

    Returns:
        dict: 包含行数、列数、数据类型、缺失值统计等信息
    """
    df = _to_df(binary, encoding=encoding)

    # 字段类型（pandas dtype -> 简单字符串）
    dtypes = {col: str(dt) for col, dt in df.dtypes.items()}

    # 缺失值计数与占比
    na_count = df.isna().sum().to_dict()
    total_rows = len(df)
    na_ratio = {k: round(v / total_rows, 4) if total_rows else 0.0 for k, v in na_count.items()}

    return {
        'rows': int(total_rows),
        'cols': int(df.shape[1]),
        'columns': list(df.columns),
        'dtypes': dtypes,
        'na_count': na_count,
        'na_ratio': na_ratio
    }
<<<<<<< HEAD

# Data cleaning
def clean_csv(
    binary: bytes,
    subset: Optional[List[str]] = None,
    keep: str = 'first',
    strip_cell_space: bool = True,
    dedupe_columns: bool = True,
    encoding: str = 'utf-8'
) -> pd.DataFrame:
    """
    清洗 CSV 数据。

    Args:
        binary: CSV 文件的二进制数据
        subset: 用于去重的列名列表
        keep: 保留哪个重复项 ('first', 'last', False)
        strip_cell_space: 是否去除单元格首尾空格
        dedupe_columns: 是否对重复列名去重
        encoding: 编码格式

    Returns:
        pd.DataFrame: 清洗后的数据框
    """
    df = _to_df(binary, encoding=encoding)

    # 列名规范化：转大写 + 去空格 + 去重
    new_cols = []
    seen = {}
    for c in df.columns:
        name = str(c).strip().upper()
=======
    return summary

def change_separator(df: pd.DataFrame, sep: str = ';') -> pd.DataFrame:
    """修改 DataFrame 的分隔符设定（只修改属性，不导出）"""
    df.attrs["sep"] = sep
    return df

def clean_csv(binary: bytes,
              subset: list[str] | None = None,
              keep: str = 'first',
              strip_cell_space: bool = True,
              dedupe_columns: bool = True,
              case: str = "upper",
              prefix: str | None = None,
              strip_special: bool = True,
              flatten_header: bool = True,
              drop_duplicates: bool = False
              ) -> pd.DataFrame:

    """清洗CSV/Excel文件数据并标准化表头
    可选将多级表头 (MultiIndex) 展平为单级。
    对列名进行标准化处理，包括大小写统一，加前缀，去除特殊字符（仅保留字母、数字、下划线、中文），避免重复列名（自动添加_1, _2后缀）
    对字符串单元格去除首尾空格。
    删除重复行"""
    df = _to_df(binary)

    # 如果是 MultiIndex 表头，展平
    if flatten_header and isinstance(df.columns, pd.MultiIndex):
        df.columns = ["_".join([str(x) for x in col if x]) for col in df.columns.values]

    # 列名处理
    new_cols = []
    seen = {}
    for c in df.columns:
        name = str(c).strip()

        # 统一大小写， {'upper', 'lower', 'title', None}, 默认upper
        if case == "upper":
            name = name.upper()
        elif case == "lower":
            name = name.lower()
        elif case == "title":
            name = name.title()

        # 去除特殊符号
        if strip_special:
            import re
            name = re.sub(r"[^0-9a-zA-Z_\u4e00-\u9fff]+", "_", name).strip("_")

        # 加前缀
        if prefix:
            name = f"{prefix}{name}"

        # 列名去重
>>>>>>> ed25e402
        if dedupe_columns:
            count = seen.get(name, 0)
            if count > 0:
                name = f"{name}_{count}"
            seen[name] = count + 1
        new_cols.append(name)
    df.columns = new_cols

    # 去除单元格首尾空格
    if strip_cell_space:
        obj_cols = df.select_dtypes(include=["object"]).columns
        for col in obj_cols:
            df[col] = df[col].apply(lambda x: x.strip() if isinstance(x, str) else x)

<<<<<<< HEAD
    # 去重
    df = df.drop_duplicates(subset=subset, keep=keep).reset_index(drop=True)
=======
    # 数据行去重
    df = df.drop_duplicates(subset=subset, keep=keep).reset_index(drop=True)

    return df

def normalize_dates(df, date_cols=None, date_format="%Y-%m-%d"):
    """
    日期标准化
    - 将指定列（或所有列尝试）转为统一格式
    - 默认格式为 "%Y-%m-%d"
    """
    df = df.copy()

    for col in (date_cols if date_cols else df.columns):
        def convert(x):
            if pd.isna(x):
                return x
            try:
                return pd.to_datetime(x, errors="raise").strftime(date_format)
            except Exception:
                return x  # 保留原值

        df[col] = df[col].apply(convert)

    return df


def normalize_units(df:pd.DataFrame, unit_map:dict[str:int], base_units):
    """
    单位换算
    - 根据列名中的单位（如 金额(万元)）换算成统一单位（如 元）
    - unit_map: 定义支持的单位换算关系
    - base_units: 定义目标标准单位
    """

    # 默认支持的单位换算表
    unit_map = unit_map or {
        "金额": {"元": 1, "千元": 1000, "万元": 10000},
        "人口": {"人": 1, "千人": 1000, "万人": 10000}
    }
    # 默认目标标准单位
    base_units = base_units or {"金额": "元", "人口": "人"}

    rename_dict = {}
    for col in df.columns:
        # 正则匹配列名中的单位部分，例如 "金额(万元)"
        match = re.match(r"^(.*?)[(_]?([^\d\W]+)?\)?$", str(col))
        if not match:
            continue
        base_name, unit = match.groups()
        base_name = base_name.strip("_ (")
        unit = unit if unit else None

        if base_name in unit_map:
            # 获取目标统一单位
            target_unit = base_units.get(base_name, list(unit_map[base_name].keys())[0])
            if unit and unit in unit_map[base_name]:
                # 按比例换算
                factor = unit_map[base_name][unit]
                target_factor = unit_map[base_name][target_unit]
                df[col] = pd.to_numeric(df[col], errors="coerce") * (factor / target_factor)

            # 修改列名为统一单位
            rename_dict[col] = f"{base_name}({target_unit})"

    df.rename(columns=rename_dict, inplace=True)
    return df


def normalize_percent(df, percent_cols=None):
    """
    百分比标准化
    - 将百分比字符串（"50%"）或大于1的数值（50）转为小数（0.5）
    - 默认自动识别列名中包含 ["率", "比", "%"] 的列
    """
    if percent_cols is None:
        percent_cols = [c for c in df.columns if any(k in str(c) for k in ["率", "比", "%"])]

    def convert(x):
        if pd.isna(x):
            return x
        if isinstance(x, str) and x.endswith("%"):
            try:
                return float(x.strip("%")) / 100
            except:
                return None
        try:
            val = float(x)
            return val / 100 if val > 1 else val
        except:
            return None

    for col in percent_cols:
        df[col] = df[col].apply(convert)
        # 列名加后缀，避免混淆
        df.rename(columns={col: f"{col}(小数)"}, inplace=True)

    return df

def normalize_values(df, value_map=None):
    """
    分类字段标准化
    - 根据 value_map 将同一字段的不同取值映射为统一值
    例如：性别（男/女/Male/Female/M/F）统一为 M/F
         状态（是/否/yes/no/Y/N）统一为 1/0
    """
    if not value_map:
        value_map = {
            "性别": {"男": "M", "女": "F", "male": "M", "female": "F", "M": "M", "F": "F"},
            "状态": {"是": 1, "否": 0, "yes": 1, "no": 0, "Y": 1, "N": 0}
        }

    for col, mapping in value_map.items():
        if col in df.columns:
            df[col] = df[col].replace(mapping)

    return df

class Cleaning:

    def normalize_strings(slef,df, normalize_case="upper", strip_whitespace=True, strip_invisible=True):
        """
        字符串清理
        - 去除前后空格
        - 删除不可见字符（换行、制表符、零宽空格）
        - 大小写统一（upper/lower/title）
        """
        obj_cols = df.select_dtypes(include=["object"]).columns
        for col in obj_cols:
            def clean(x):
                if not isinstance(x, str):
                    return x

                # 去掉前后空格
                if strip_whitespace:
                    x = x.strip()

                # 删除不可见字符（零宽空格，换行，制表符）
                if strip_invisible:
                    x = re.sub(r"[\u200b\r\n\t]", " ", x)

                # 大小写转换
                if normalize_case == "upper":
                    x = x.upper()
                elif normalize_case == "lower":
                    x = x.lower()
                elif normalize_case == "title":
                    x = x.title()

                # 压缩多余空格
                return re.sub(" +", " ", x)
>>>>>>> ed25e402

            df[col] = df[col].apply(clean)
        return df




def normalize_missing(df, missing_values=None):
    """
    缺失值统一
    - 将各种形式的缺失值标记（"NA", "null", "-", "N/A"...）替换为 np.nan
    """
    missing_values = missing_values or ["", "NA", "N/A", "-", "null", "None"]
    df.replace(missing_values, np.nan, inplace=True)
    return df

<<<<<<< HEAD
# DataFrame merge
def concat_dfs(
    dfs: List[pd.DataFrame],
    uppercase_cols: bool = True,
    alias: Optional[Dict[str, str]] = None
) -> pd.DataFrame:
    """
    纵向合并多个 DataFrame：列取并集，缺失列自动补 NaN。

    Args:
        dfs: 要合并的 DataFrame 列表
        uppercase_cols: 是否把列名统一成大写（避免 id vs ID）
        alias: 列名同义映射，如 {'user_id': 'ID', 'uid': 'ID'}

    Returns:
        pd.DataFrame: 合并后的数据框
    """
    normed = []
    for df in dfs:
        df = df.copy()
        if alias:
            df.rename(columns=alias, inplace=True)
        if uppercase_cols:
            df.columns = [str(c).strip().upper() for c in df.columns]
        normed.append(df)

    result = pd.concat(normed, axis=0, ignore_index=True, sort=False)
    return result
=======
def handle_missing_outliers(df: pd.DataFrame,
                            mark_missing: bool = True,
                            fill_strategy: str | None = None,  # {"mean", "median", "max", "min", "ffill", "bfill", None}
                            fill_value: any = None,
                            custom_fill: dict[str, str | Any] | None = None,
                            missing_values: list[str] = ["", "NA", "N/A", "na", "-", "null", "None"],


                            mark_outliers: bool = True,
                            outlier_method: str = "zscore",  # {"zscore", "iqr"}
                            z_threshold: float = 3.0,
                            iqr_factor: float = 1.5,
                            replace_outliers: bool = False,
                            outlier_fill: str = "median"  # {"mean", "median", "nan"}
                            ) -> pd.DataFrame:
    """
    缺失值和异常值处理函数
    - 缺失值标记 + 填充
    - 异常值标记 + 填充
    """
    df = df.copy()

    #统一缺失值标记
    df.replace(missing_values, np.nan, inplace=True)

    # 缺失值标记
    if mark_missing:
        for col in df.columns:
            df[f"{col}_isna"] = df[col].isna().astype(int)

    # 缺失值填充
    for col in df.columns:
        if df[col].isna().any():
            strategy = None
            if custom_fill and col in custom_fill:
                strategy = custom_fill[col]
            elif fill_strategy:
                strategy = fill_strategy

            if strategy == "mean":
                df[col] = df[col].fillna(df[col].mean())
            elif strategy == "median":
                df[col] = df[col].fillna(df[col].median())
            elif strategy == "max":
                df[col] = df[col].fillna(df[col].max())
            elif strategy == "min":
                df[col] = df[col].fillna(df[col].min())
            elif strategy == "ffill":
                df[col] = df[col].fillna(method="ffill")
            elif strategy == "bfill":
                df[col] = df[col].fillna(method="bfill")
            elif strategy is None and fill_value is not None:
                df[col] = df[col].fillna(fill_value)

    # 异常值检测
    if mark_outliers:
        num_cols = df.select_dtypes(include=[np.number]).columns
        for col in num_cols:
            if outlier_method == "zscore":
                mean, std = df[col].mean(), df[col].std()
                df[f"{col}_outlier"] = ((df[col] - mean).abs() > z_threshold * std).astype(int)
            elif outlier_method == "iqr":
                q1, q3 = df[col].quantile([0.25, 0.75])
                iqr = q3 - q1
                lower, upper = q1 - iqr_factor * iqr, q3 + iqr_factor * iqr
                df[f"{col}_outlier"] = ((df[col] < lower) | (df[col] > upper)).astype(int)

            # 异常值替换
            if replace_outliers:
                if outlier_fill == "mean":
                    df.loc[df[f"{col}_outlier"] == 1, col] = df[col].mean()
                elif outlier_fill == "median":
                    df.loc[df[f"{col}_outlier"] == 1, col] = df[col].median()
                elif outlier_fill == "nan":
                    df.loc[df[f"{col}_outlier"] == 1, col] = np.nan

    return df

def validate_ranges(df, validate_ranges=None):
    """
    数值范围校验
    - 对指定字段做范围限制
    - 超出范围的值替换为 NaN
    - 例如：{"年龄": (0, 120)}，超过 120 或小于 0 的设为 NaN
    """
    if validate_ranges:
        for col, (low, high) in validate_ranges.items():
            if col in df.columns:
                df[col] = pd.to_numeric(df[col], errors="coerce")
                df.loc[(df[col] < low) | (df[col] > high), col] = np.nan
    return df

def normalize_codes(df, code_length=None):
    """
    编码字段补零
    - 用于像邮编、ID 这样的字段，统一长度
    - 例如：邮编 123 -> 000123（长度 6）
    """
    if code_length:
        for col, length in code_length.items():
            if col in df.columns:
                df[col] = df[col].apply(
                    lambda x: str(x).zfill(length) if pd.notna(x) else x
                )
    return df

def normalize_booleans(df, boolean_map=None):
    """
    布尔字段标准化
    - 将 "是/否"、"yes/no"、"Y/N"、1/0 等统一转为 True/False
    """
    if boolean_map:
        for col, mapping in boolean_map.items():
            if col in df.columns:
                df[col] = df[col].replace(mapping)
    return df

def combine_dfs(dfs: list[pd.DataFrame],
                method: str = "merge",   # "merge" / "concat"
                # concat 相关参数
                uppercase_cols: bool = True,
                alias: dict[str, str] | None = None,
                # merge 相关参数
                how: str = "outer",
                on: str | list[str] | None = None,
                left_on: str | list[str] | None = None,
                right_on: str | list[str] | None = None,
                suffixes: tuple[str, str] = ("_left", "_right")) -> pd.DataFrame:
    """
    合并多个 DataFrame：支持纵向 concat 和横向 merge，默认使用 merge

    Args:
        dfs: 要合并的 DataFrame 列表
        method: "merge"(横向，SQL join) 或 "concat"(纵向，append)
        uppercase_cols: concat 模式下是否把列名统一成大写
        alias: concat 模式下的列名同义映射
        how: merge 的连接方式，默认 "outer"
        on: merge 的公共列
        left_on/right_on: merge 的左右连接键
        suffixes: merge 后相同列名的后缀
    """
    if method == "concat":
        normed = []
        for df in dfs:
            df = df.copy()
            if alias:
                df.rename(columns=alias, inplace=True)
            if uppercase_cols:
                df.columns = [str(c).strip().upper() for c in df.columns]
            normed.append(df)
        result = pd.concat(normed, axis=0, ignore_index=True, sort=False)
        return result

    elif method == "merge":
        if on is not None and (left_on is not None or right_on is not None):
            raise ValueError("不能同时指定 'on' 和 'left_on/right_on'")
>>>>>>> ed25e402

        def _merge(a: pd.DataFrame, b: pd.DataFrame) -> pd.DataFrame:
            if on is not None:
                return a.merge(b, how=how, on=on, suffixes=suffixes)
            elif left_on is not None and right_on is not None:
                return a.merge(b, how=how, left_on=left_on, right_on=right_on, suffixes=suffixes)
            else:
                common = list(set(a.columns) & set(b.columns))
                if not common:
                    raise ValueError("未指定键，且没有公共列可用于合并")
                return a.merge(b, how=how, on=common, suffixes=suffixes)

        return reduce(_merge, dfs)

    else:
        raise ValueError("method 必须是 'merge' 或 'concat'")

<<<<<<< HEAD
# DataFrame Exporting
def export_data(
    df: pd.DataFrame,
    filename: str = 'output.csv',
    file_format: Optional[str] = None
) -> None:
=======
def export_data(df: pd.DataFrame, filename: str = 'output.csv', file_format: str = None) -> None:
>>>>>>> ed25e402
    """
    通用导出函数：支持 CSV, Excel, JSON。

    Args:
        df: 需要导出的 DataFrame
        filename: 文件名（默认 output.csv）
        file_format: 文件格式 ('csv', 'excel', 'json')，默认根据文件扩展名判断

    Raises:
        ValueError: 无法识别文件格式或格式不支持
    """
    # 如果没有指定格式，则从文件名扩展名推断
    if file_format is None:
        lower_filename = filename.lower()
        if lower_filename.endswith('.csv'):
            file_format = 'csv'
        elif lower_filename.endswith(('.xls', '.xlsx')):
            file_format = 'excel'
        elif lower_filename.endswith('.json'):
            file_format = 'json'
        else:
            raise ValueError(
                f"无法识别文件格式：{filename}。请指定 file_format 参数 ('csv', 'excel', 'json')"
            )

    # 根据不同格式导出
    if file_format == 'csv':
        df.to_csv(filename, index=False, encoding='utf-8-sig')
    elif file_format == 'excel':
        df.to_excel(filename, index=False, engine='openpyxl')
    elif file_format == 'json':
        df.to_json(filename, orient='records', force_ascii=False, indent=2)
    else:
<<<<<<< HEAD
        raise ValueError(f"不支持的文件格式: {file_format}")
=======
        raise ValueError("不支持的文件格式: {}".format(file_format))


def main():
    csv_text = """姓名,年龄,金额(万元),比率,状态
    张三,25,1.5,50%,是
    李四,130,2.0,0.8,否
    王五,NA,3.5,120,yes
    赵六,40,4.0,abc,no
    """
    binary = csv_text.encode("utf-8")

    print("=== detect_separator ===")
    sep, enc = detect_separator(binary)
    print("sep:", sep, "encoding:", enc)

    print("\n=== read_csv_preview ===")
    preview = read_csv_preview(binary, n=3)
    print(preview)

    print("\n=== summarize_csv ===")
    summary = summarize_csv(binary)
    print(summary)

    print("\n=== clean_csv ===")
    df_clean = clean_csv(binary)
    print(df_clean.head())

    print("\n=== normalize_dates ===")
    df_dates = pd.DataFrame({"日期": ["2024-01-01", "2024/02/01", "20240301"]})
    print(normalize_dates(df_dates))

    print("\n=== normalize_units ===")
    df_units = pd.DataFrame({"金额(万元)": [1.5, 2, 3]})
    print(normalize_units(df_units, None, None))

    print("\n=== normalize_percent ===")
    df_percent = pd.DataFrame({"比率": ["50%", "0.8", "120"]})
    print(normalize_percent(df_percent))

    print("\n=== normalize_values ===")
    df_val = pd.DataFrame({"性别": ["男", "F", "female"]})
    print(normalize_values(df_val))

    print("\n=== normalize_strings ===")
    df_str = pd.DataFrame({"名字": ["  Zhang ", "li\nsi", "WANG\tWU "]})
    print(normalize_strings(df_str))



    print("\n=== normalize_missing ===")
    df_missing = pd.DataFrame({"数据": ["NA", "N/A", "-", "123"]})
    print(normalize_missing(df_missing))

    print("\n=== handle_missing_outliers ===")
    df_outlier = pd.DataFrame({"数值": [1, 2, 1000, None]})
    print(handle_missing_outliers(df_outlier))

    print("\n=== validate_ranges ===")
    df_range = pd.DataFrame({"年龄": [25, -1, 200]})
    print(validate_ranges(df_range, {"年龄": (0, 120)}))

    print("\n=== normalize_codes ===")
    df_code = pd.DataFrame({"邮编": [123, "45", None]})
    print(normalize_codes(df_code, {"邮编": 6}))

    print("\n=== normalize_booleans ===")
    df_bool = pd.DataFrame({"状态": ["是", "否", "yes", "no"]})
    mapping = {"状态": {"是": True, "否": False, "yes": True, "no": False}}
    print(normalize_booleans(df_bool, mapping))

    print("\n=== combine_dfs (concat) ===")
    df1 = pd.DataFrame({"A": [1, 2], "B": [3, 4]})
    df2 = pd.DataFrame({"A": [5, 6], "B": [7, 8]})
    print(combine_dfs([df1, df2], method="concat"))

    print("\n=== combine_dfs (merge) ===")
    df3 = pd.DataFrame({"ID": [1, 2], "VAL": [10, 20]})
    df4 = pd.DataFrame({"ID": [1, 3], "NAME": ["张", "李"]})
    print(combine_dfs([df3, df4], method="merge", on="ID"))

    print("\n=== export_data ===")
    export_data(df1, "test_output.csv")  # 默认 CSV
    export_data(df1, "test_output.xlsx")
    export_data(df1, "test_output.json")
    print("数据已导出到 test_output.*")

if __name__ == "__main__":
    main()
>>>>>>> ed25e402
<|MERGE_RESOLUTION|>--- conflicted
+++ resolved
@@ -2,9 +2,6 @@
 import pandas as pd
 from functools import reduce
 import numpy as np
-<<<<<<< HEAD
-from typing import Optional, List, Dict
-=======
 import csv
 import re
 from typing import Any
@@ -31,7 +28,6 @@
     print("[DEBUG] 自动检测失败，使用默认分隔符 ',' 和编码 'utf-8'")
     return ',', 'utf-8'
 
->>>>>>> ed25e402
 
 def _to_df(binary: bytes, encoding: str = 'utf-8') -> pd.DataFrame:
     """
@@ -44,17 +40,12 @@
     Returns:
         pd.DataFrame: 解析后的数据框
     """
-<<<<<<< HEAD
-    bio = BytesIO(binary)
-    df = pd.read_csv(bio, encoding=encoding)
-=======
     # 你也可以在 read_csv 里加参数，如 sep=';', encoding='utf-8', dtype=str 等
     sep, encoding = detect_separator(binary)
     bio = BytesIO(binary)
     df = pd.read_csv(bio, sep=sep, encoding=encoding)
     df.attrs["sep"] = sep
     df.attrs["encoding"] = encoding
->>>>>>> ed25e402
     return df
 
 def read_csv_preview(binary: bytes, n: int = 5, encoding: str = 'utf-8') -> Dict:
@@ -106,39 +97,6 @@
         'na_count': na_count,
         'na_ratio': na_ratio
     }
-<<<<<<< HEAD
-
-# Data cleaning
-def clean_csv(
-    binary: bytes,
-    subset: Optional[List[str]] = None,
-    keep: str = 'first',
-    strip_cell_space: bool = True,
-    dedupe_columns: bool = True,
-    encoding: str = 'utf-8'
-) -> pd.DataFrame:
-    """
-    清洗 CSV 数据。
-
-    Args:
-        binary: CSV 文件的二进制数据
-        subset: 用于去重的列名列表
-        keep: 保留哪个重复项 ('first', 'last', False)
-        strip_cell_space: 是否去除单元格首尾空格
-        dedupe_columns: 是否对重复列名去重
-        encoding: 编码格式
-
-    Returns:
-        pd.DataFrame: 清洗后的数据框
-    """
-    df = _to_df(binary, encoding=encoding)
-
-    # 列名规范化：转大写 + 去空格 + 去重
-    new_cols = []
-    seen = {}
-    for c in df.columns:
-        name = str(c).strip().upper()
-=======
     return summary
 
 def change_separator(df: pd.DataFrame, sep: str = ';') -> pd.DataFrame:
@@ -193,7 +151,6 @@
             name = f"{prefix}{name}"
 
         # 列名去重
->>>>>>> ed25e402
         if dedupe_columns:
             count = seen.get(name, 0)
             if count > 0:
@@ -208,10 +165,6 @@
         for col in obj_cols:
             df[col] = df[col].apply(lambda x: x.strip() if isinstance(x, str) else x)
 
-<<<<<<< HEAD
-    # 去重
-    df = df.drop_duplicates(subset=subset, keep=keep).reset_index(drop=True)
-=======
     # 数据行去重
     df = df.drop_duplicates(subset=subset, keep=keep).reset_index(drop=True)
 
@@ -363,7 +316,6 @@
 
                 # 压缩多余空格
                 return re.sub(" +", " ", x)
->>>>>>> ed25e402
 
             df[col] = df[col].apply(clean)
         return df
@@ -380,36 +332,6 @@
     df.replace(missing_values, np.nan, inplace=True)
     return df
 
-<<<<<<< HEAD
-# DataFrame merge
-def concat_dfs(
-    dfs: List[pd.DataFrame],
-    uppercase_cols: bool = True,
-    alias: Optional[Dict[str, str]] = None
-) -> pd.DataFrame:
-    """
-    纵向合并多个 DataFrame：列取并集，缺失列自动补 NaN。
-
-    Args:
-        dfs: 要合并的 DataFrame 列表
-        uppercase_cols: 是否把列名统一成大写（避免 id vs ID）
-        alias: 列名同义映射，如 {'user_id': 'ID', 'uid': 'ID'}
-
-    Returns:
-        pd.DataFrame: 合并后的数据框
-    """
-    normed = []
-    for df in dfs:
-        df = df.copy()
-        if alias:
-            df.rename(columns=alias, inplace=True)
-        if uppercase_cols:
-            df.columns = [str(c).strip().upper() for c in df.columns]
-        normed.append(df)
-
-    result = pd.concat(normed, axis=0, ignore_index=True, sort=False)
-    return result
-=======
 def handle_missing_outliers(df: pd.DataFrame,
                             mark_missing: bool = True,
                             fill_strategy: str | None = None,  # {"mean", "median", "max", "min", "ffill", "bfill", None}
@@ -566,7 +488,6 @@
     elif method == "merge":
         if on is not None and (left_on is not None or right_on is not None):
             raise ValueError("不能同时指定 'on' 和 'left_on/right_on'")
->>>>>>> ed25e402
 
         def _merge(a: pd.DataFrame, b: pd.DataFrame) -> pd.DataFrame:
             if on is not None:
@@ -584,16 +505,7 @@
     else:
         raise ValueError("method 必须是 'merge' 或 'concat'")
 
-<<<<<<< HEAD
-# DataFrame Exporting
-def export_data(
-    df: pd.DataFrame,
-    filename: str = 'output.csv',
-    file_format: Optional[str] = None
-) -> None:
-=======
 def export_data(df: pd.DataFrame, filename: str = 'output.csv', file_format: str = None) -> None:
->>>>>>> ed25e402
     """
     通用导出函数：支持 CSV, Excel, JSON。
 
@@ -627,9 +539,6 @@
     elif file_format == 'json':
         df.to_json(filename, orient='records', force_ascii=False, indent=2)
     else:
-<<<<<<< HEAD
-        raise ValueError(f"不支持的文件格式: {file_format}")
-=======
         raise ValueError("不支持的文件格式: {}".format(file_format))
 
 
@@ -718,5 +627,4 @@
     print("数据已导出到 test_output.*")
 
 if __name__ == "__main__":
-    main()
->>>>>>> ed25e402
+    main()