--- conflicted
+++ resolved
@@ -102,25 +102,9 @@
 ) -> pd.DataFrame:
     """
     将二进制数据读成 DataFrame。
-<<<<<<< HEAD
-
-    Args:
-        binary: 文件的二进制数据
-        nrows: 限制读取的行数（仅 CSV）
-        sep: CSV 分隔符
-        filename: 文件名（用于判断文件类型）
-        encoding: CSV 编码
-
-    Returns:
-        pd.DataFrame: 解析后的数据框
-
-    Raises:
-        ImportError: 缺少必要的 Excel 处理库
-=======
     - 若 filename 指向 .xls/.xlsx，使用 read_excel
     - 否则按 CSV 处理并做编码回退
     - Excel 文件如果存在多级表头，会自动展平成单级列名
->>>>>>> ed25e402
     """
     name = (filename or "").lower()
 
@@ -144,14 +128,11 @@
                 df = pd.read_excel(bio)
             except Exception:
                 raise e
-<<<<<<< HEAD
-=======
         # Excel 展平多级表头
         if isinstance(df.columns, pd.MultiIndex):
             df.columns = ["_".join([str(x) for x in col if x]) for col in df.columns.values]
 
     # CSV 文件处理
->>>>>>> ed25e402
     else:
         # CSV 文件处理
         df = _read_csv_with_fallback(binary, nrows=nrows, sep=sep, encoding=encoding)
