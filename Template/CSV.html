{# Template/CSV.html #}
{% extends "Home.html" %}

{% block title %}Horisation - CSV Workspace{% endblock %}

{% block extra_head %}
<link rel="stylesheet" href="{{ url_for('static', filename='css/hormemo.css') }}">
<style>
  .csv-workspace { margin-top: 1rem; display: grid; gap: 1.5rem; }

  /* 上传区域 */
  .upload-section { background: #fff; border-radius: 12px; padding: 1.5rem; box-shadow: 0 2px 8px rgba(0,0,0,0.08); }
  .upload-area {
    border: 2px dashed #d1d5db;
    padding: 2.5rem;
    text-align: center;
    border-radius: 12px;
    transition: all 0.3s;
    background: #f9fafb;
  }
  .upload-area.dragover { background: #eff6ff; border-color: #3b82f6; }
  .upload-area:hover { border-color: #9ca3af; }
  .upload-icon { font-size: 3rem; color: #6b7280; margin-bottom: 1rem; }

  /* 控制面板 */
  .control-panel {
    background: #fff;
    border-radius: 12px;
    padding: 1.5rem;
    box-shadow: 0 2px 8px rgba(0,0,0,0.08);
  }
  .control-grid {
    display: grid;
    grid-template-columns: repeat(auto-fit, minmax(200px, 1fr));
    gap: 1rem;
    margin-bottom: 1rem;
  }
  .control-item label {
    display: block;
    font-weight: 500;
    margin-bottom: 0.25rem;
    color: #374151;
    font-size: 0.875rem;
  }
  .control-item input, .control-item select {
    width: 100%;
    padding: 0.5rem;
    border: 1px solid #d1d5db;
    border-radius: 6px;
    font-size: 0.875rem;
  }

  .control-item textarea {
    width: 100%;
    min-height: 140px;
    padding: 0.5rem;
    border: 1px solid #d1d5db;
    border-radius: 6px;
    font-size: 0.875rem;
    font-family: "SFMono-Regular", "Menlo", "Consolas", "Liberation Mono", monospace;
    line-height: 1.5;
    resize: vertical;
  }

  .control-item.full-width {
    grid-column: 1 / -1;
  }

  .panel-section {
    margin-top: 1.75rem;
    padding-top: 1.5rem;
    border-top: 1px solid #e5e7eb;
  }

  .panel-section:first-of-type {
    margin-top: 0;
    padding-top: 0;
    border-top: none;
  }

  .section-header {
    display: flex;
    align-items: center;
    justify-content: space-between;
    gap: 1rem;
    margin-bottom: 1rem;
  }

  /* 按钮组 */
  .action-buttons {
    display: flex;
    gap: 0.75rem;
    flex-wrap: wrap;
    margin-top: 1rem;
  }
  .btn {
    padding: 0.625rem 1.25rem;
    border: none;
    border-radius: 8px;
    cursor: pointer;
    font-size: 0.875rem;
    font-weight: 500;
    transition: all 0.2s;
    display: inline-flex;
    align-items: center;
    gap: 0.5rem;
  }
  .btn-primary { background: #3b82f6; color: white; }
  .btn-primary:hover { background: #2563eb; transform: translateY(-1px); }
  .btn-secondary { background: #10b981; color: white; }
  .btn-secondary:hover { background: #059669; transform: translateY(-1px); }
  .btn-outline { background: white; color: #6b7280; border: 1px solid #d1d5db; }
  .btn-outline:hover { background: #f3f4f6; }
  .btn-warning { background: #f59e0b; color: white; }
  .btn-warning:hover { background: #d97706; transform: translateY(-1px); }
  .btn-danger { background: #ef4444; color: white; }
  .btn-danger:hover { background: #dc2626; transform: translateY(-1px); }

  .btn-group-inline {
    display: flex;
    gap: 0.75rem;
    flex-wrap: wrap;
  }

  .helper-text {
    font-size: 0.75rem;
    color: #6b7280;
    margin-top: 0.5rem;
    line-height: 1.4;
  }

  .diff-grid {
    display: grid;
    grid-template-columns: repeat(auto-fit, minmax(220px, 1fr));
    gap: 1rem;
  }

  .file-pill {
    display: inline-flex;
    align-items: center;
    gap: 0.5rem;
    padding: 0.5rem 0.75rem;
    border-radius: 999px;
    background: #eff6ff;
    color: #1d4ed8;
    font-size: 0.75rem;
    margin-top: 0.5rem;
  }

  .diff-status { margin-top: 1rem; }

  .created-files {
    margin-top: 0.75rem;
    padding-left: 1.25rem;
    color: #1f2937;
    font-size: 0.875rem;
  }

  .created-files li { margin: 0.25rem 0; }

  /* 结果展示区 */
  .result-section { background: #fff; border-radius: 12px; padding: 1.5rem; box-shadow: 0 2px 8px rgba(0,0,0,0.08); }
  .result-tabs {
    display: flex;
    gap: 0.5rem;
    border-bottom: 2px solid #e5e7eb;
    margin-bottom: 1rem;
  }
  .tab {
    padding: 0.75rem 1.25rem;
    background: none;
    border: none;
    cursor: pointer;
    font-weight: 500;
    color: #6b7280;
    border-bottom: 2px solid transparent;
    margin-bottom: -2px;
    transition: all 0.2s;
  }
  .tab.active {
    color: #3b82f6;
    border-bottom-color: #3b82f6;
  }
  .tab:hover { color: #3b82f6; }

  .tab-content { display: none; }
  .tab-content.active { display: block; }

  /* 列标签 */
  .column-chips {
    display: flex;
    flex-wrap: wrap;
    gap: 0.5rem;
    margin: 1rem 0;
  }
  .chip {
    padding: 0.375rem 0.75rem;
    border-radius: 999px;
    background: #eff6ff;
    color: #1e40af;
    font-size: 0.875rem;
    font-weight: 500;
  }
  .chip.numeric { background: #d1fae5; color: #065f46; }
  .chip.date { background: #fef3c7; color: #92400e; }

  /* 表格 */
  .table-container {
    overflow: auto;
    max-height: 500px;
    border: 1px solid #e5e7eb;
    border-radius: 8px;
  }
  table.data-table {
    border-collapse: collapse;
    width: 100%;
    font-size: 0.875rem;
  }
  table.data-table th {
    background: #f9fafb;
    border: 1px solid #e5e7eb;
    padding: 0.75rem;
    font-weight: 600;
    text-align: left;
    position: sticky;
    top: 0;
    z-index: 1;
  }
  table.data-table td {
    border: 1px solid #e5e7eb;
    padding: 0.75rem;
  }
  table.data-table tr:hover { background: #f9fafb; }

  /* 状态提示 */
  .status-badge {
    display: inline-flex;
    align-items: center;
    gap: 0.5rem;
    padding: 0.5rem 1rem;
    border-radius: 8px;
    font-size: 0.875rem;
    font-weight: 500;
  }
  .status-success { background: #d1fae5; color: #065f46; }
  .status-error { background: #fee2e2; color: #991b1b; }
  .status-info { background: #dbeafe; color: #1e40af; }

  .summary-grid {
    display: grid;
    grid-template-columns: repeat(auto-fit, minmax(150px, 1fr));
    gap: 1rem;
    margin: 1rem 0;
  }
  .summary-card {
    background: #f9fafb;
    padding: 1rem;
    border-radius: 8px;
  }
  .summary-value {
    font-size: 1.5rem;
    font-weight: 700;
    color: #111827;
  }
  .summary-label {
    font-size: 0.875rem;
    color: #6b7280;
    margin-top: 0.25rem;
  }

  .muted { color: #6b7280; }
  .error-text { color: #dc2626; }
</style>
{% endblock %}

{% block content %}
<div class="content">
  <div class="dashboard-header">
    <h2><i class="fas fa-file-csv"></i> CSV 工作区</h2>
    <p>上传 CSV/Excel 文件，预览数据，执行清洗操作</p>
  </div>

  <div class="csv-workspace">
    <!-- 上传区域 -->
    <div class="upload-section">
      <div style="display: flex; justify-content: space-between; align-items: center; margin-bottom: 1rem;">
        <h3 style="margin: 0;"><i class="fas fa-cloud-upload"></i> 文件上传</h3>
        <button id="btnChoose" class="btn btn-primary">
          <i class="fas fa-folder-open"></i> 选择文件
        </button>
        <input id="fileInput" type="file" accept=".csv,.xls,.xlsx" hidden>
      </div>

      <div id="dropzone" class="upload-area">
        <div class="upload-icon"><i class="fas fa-cloud-upload-alt"></i></div>
        <h4 style="margin: 0.5rem 0;">拖放文件到此处或点击选择</h4>
        <p class="muted">支持 CSV / Excel（.xls/.xlsx），最大 100MB</p>
        <div id="fileName" class="status-badge status-info" style="display: none; margin-top: 1rem;"></div>
      </div>
    </div>

    <!-- 控制面板 -->    <div class="control-panel">
      <h3><i class="fas fa-sliders-h"></i> 选项配置</h3>
      <div class="panel-section">
        <div class="control-grid">
          <div class="control-item">
            <label for="encodingSelect">编码 / Encoding</label>
            <select id="encodingSelect">
              <option value="">自动检测</option>
              <option value="utf-8">UTF-8</option>
              <option value="utf-8-sig">UTF-8 BOM</option>
              <option value="gbk">GBK</option>
              <option value="gb2312">GB2312</option>
              <option value="big5">Big5</option>
            </select>
          </div>

          <div class="control-item">
            <label for="separatorInput">分隔符 / Separator</label>
            <input id="separatorInput" type="text" value="," placeholder=", 或 ;">
          </div>
<<<<<<< HEAD

          <div class="control-item">
            <label for="rowsN">预览行数</label>
            <input id="rowsN" type="number" min="1" max="2000" value="10">
          </div>

          <div class="control-item">
=======

          <div class="control-item">
            <label for="rowsN">预览行数</label>
            <input id="rowsN" type="number" min="1" max="2000" value="10">
          </div>

          <div class="control-item">
>>>>>>> d373b563
            <label for="caseSelect">列名大小写</label>
            <select id="caseSelect">
              <option value="upper">大写 (UPPER)</option>
              <option value="lower">小写 (lower)</option>
              <option value="title">标题 (Title)</option>
            </select>
          </div>
        </div>

        <div class="action-buttons">
          <button id="btnPreview" class="btn btn-primary">
            <i class="fas fa-eye"></i> 预览数据
          </button>
          <button id="btnSummary" class="btn btn-secondary">
            <i class="fas fa-chart-bar"></i> 数据概要
          </button>
          <button id="btnClean" class="btn btn-outline">
            <i class="fas fa-broom"></i> 清洗数据
          </button>
        </div>

        <div id="statusMessage" style="margin-top: 1rem;"></div>
      </div>

      <div class="panel-section">
        <div class="section-header">
          <h4 style="margin: 0;"><i class="fas fa-magic"></i> 格式化 (Format)</h4>
          <div class="btn-group-inline">
            <button id="btnFormat" class="btn btn-secondary">
              <i class="fas fa-wand-magic-sparkles"></i> 应用格式化
            </button>
          </div>
        </div>
        <div class="control-item full-width">
          <label for="formatMappingInput">格式化映射配置（JSON 数组）</label>
          <textarea id="formatMappingInput" placeholder='例如: \n[\n  {"Column": ["Amount"], "trans_type": "float"},\n  {"Column": ["OrderDate"], "trans_type": "date", "format": "YYYY-MM-DD"}\n]'></textarea>
          <div class="helper-text">每个对象描述一组列的转换规则，留空则仅返回原始文件的格式化预览（最多 500 行）。</div>
        </div>
      </div>

      <div class="panel-section">
        <div class="section-header">
          <h4 style="margin: 0;"><i class="fas fa-code-branch"></i> 差异对比 (Diff)</h4>
        </div>

        <div class="diff-grid">
          <div class="control-item">
            <label for="diffFile1Input">基准文件 File 1</label>
            <input id="diffFile1Input" type="file" accept=".csv,.xls,.xlsx">
            <div id="diffFile1Name" class="file-pill" style="display: none;"><i class="fas fa-file"></i><span></span></div>
          </div>

          <div class="control-item">
            <label for="diffFile2Input">对比文件 File 2</label>
            <input id="diffFile2Input" type="file" accept=".csv,.xls,.xlsx">
            <div id="diffFile2Name" class="file-pill" style="display: none;"><i class="fas fa-file"></i><span></span></div>
          </div>

          <div class="control-item">
            <label for="diffEncoding1">编码 (File 1)</label>
            <select id="diffEncoding1">
              <option value="">自动检测</option>
              <option value="utf-8">UTF-8</option>
              <option value="utf-8-sig">UTF-8 BOM</option>
              <option value="gbk">GBK</option>
              <option value="gb2312">GB2312</option>
              <option value="big5">Big5</option>
            </select>
          </div>

          <div class="control-item">
            <label for="diffEncoding2">编码 (File 2)</label>
            <select id="diffEncoding2">
              <option value="">自动检测</option>
              <option value="utf-8">UTF-8</option>
              <option value="utf-8-sig">UTF-8 BOM</option>
              <option value="gbk">GBK</option>
              <option value="gb2312">GB2312</option>
              <option value="big5">Big5</option>
            </select>
          </div>

          <div class="control-item">
            <label for="diffSeparator1">分隔符 (File 1)</label>
            <input id="diffSeparator1" type="text" placeholder=", 或 ;">
          </div>

          <div class="control-item">
            <label for="diffSeparator2">分隔符 (File 2)</label>
            <input id="diffSeparator2" type="text" placeholder=", 或 ;">
          </div>
        </div>

        <div class="control-item full-width" style="margin-top: 1rem;">
          <label for="diffMappingInput">差异映射配置（必填，JSON 数组）</label>
          <textarea id="diffMappingInput" placeholder='例如: \n[\n  {"out_file": "diff_highlight.xlsx", "suffix1": "old", "suffix2": "new"},\n  {"out_file": "diff_report.xlsx", "sheet_suffix1": "_old", "sheet_suffix2": "_new"}\n]'></textarea>
          <div class="helper-text">至少提供一个映射对象，用于指定输出文件名、sheet 后缀、列后缀等。缺省的 <code>out_file</code> 会自动生成。</div>
        </div>

        <div class="action-buttons">
          <button id="btnDiffHighlight" class="btn btn-warning">
            <i class="fas fa-highlighter"></i> 生成高亮差异
          </button>
          <button id="btnDiffReport" class="btn btn-danger">
            <i class="fas fa-file-excel"></i> 生成差异报告
          </button>
        </div>

        <div id="diffStatus" class="diff-status"></div>
        <ul id="diffCreatedFiles" class="created-files"></ul>
      </div>
    </div>


    <!-- 结果展示区 -->
    <div class="result-section" id="resultSection" style="display: none;">
      <div class="result-tabs">
        <button class="tab active" data-tab="preview">
          <i class="fas fa-table"></i> 数据预览
        </button>
        <button class="tab" data-tab="summary">
          <i class="fas fa-info-circle"></i> 统计信息
        </button>
      </div>

      <!-- 预览标签页 -->
      <div id="tabPreview" class="tab-content active">
        <div id="columnsArea" class="column-chips"></div>
        <div class="table-container">
          <table id="previewTable" class="data-table"></table>
        </div>
      </div>

      <!-- 概要标签页 -->
      <div id="tabSummary" class="tab-content">
        <div class="summary-grid" id="summaryCards"></div>
        <div id="summaryDetails" style="margin-top: 1rem;"></div>
      </div>
    </div>
  </div>
</div>
{% endblock %}

{% block body_scripts %}
<script src="{{ url_for('static', filename='js/horcsv.js') }}"></script>
<script>
  // Tab切换功能
  document.querySelectorAll('.tab').forEach(tab => {
    tab.addEventListener('click', () => {
      const tabName = tab.dataset.tab;

      // 更新tab状态
      document.querySelectorAll('.tab').forEach(t => t.classList.remove('active'));
      tab.classList.add('active');

      // 更新内容区
      document.querySelectorAll('.tab-content').forEach(c => c.classList.remove('active'));
      document.getElementById(`tab${tabName.charAt(0).toUpperCase() + tabName.slice(1)}`).classList.add('active');
    });
  });
</script>
{% endblock %}<|MERGE_RESOLUTION|>--- conflicted
+++ resolved
@@ -319,7 +319,6 @@
             <label for="separatorInput">分隔符 / Separator</label>
             <input id="separatorInput" type="text" value="," placeholder=", 或 ;">
           </div>
-<<<<<<< HEAD
 
           <div class="control-item">
             <label for="rowsN">预览行数</label>
@@ -327,15 +326,6 @@
           </div>
 
           <div class="control-item">
-=======
-
-          <div class="control-item">
-            <label for="rowsN">预览行数</label>
-            <input id="rowsN" type="number" min="1" max="2000" value="10">
-          </div>
-
-          <div class="control-item">
->>>>>>> d373b563
             <label for="caseSelect">列名大小写</label>
             <select id="caseSelect">
               <option value="upper">大写 (UPPER)</option>
